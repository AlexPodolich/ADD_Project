--- conflicted
+++ resolved
@@ -12,25 +12,16 @@
 from flask_cors import CORS
 from dotenv import load_dotenv
 import logging
-<<<<<<< HEAD
 import random
 import time
-=======
 from .dictionary import QueueName, Action
->>>>>>> 2eb82a92
 
 logging.basicConfig(level=logging.INFO)
 dotenv_path = os.path.join(os.path.dirname(__file__), '..', '.env')
 load_dotenv(dotenv_path=dotenv_path)
 app = Flask(__name__)
 CORS(app, origins=["http://localhost:3000", "http://localhost:6543"]) # Adjust port if needed
-<<<<<<< HEAD
-
-# RabbitMQ Configuration (assuming localhost default)
 RABBITMQ_HOST = os.getenv('RABBITMQ_HOST', 'rabbitmq')
-=======
-RABBITMQ_HOST = os.getenv('RABBITMQ_HOST', 'localhost')
->>>>>>> 2eb82a92
 UPLOAD_QUEUE = 'upload_queue'
 
 def prepare_data(df):
@@ -107,52 +98,24 @@
                     blocked_connection_timeout=300
                 )
             )
-<<<<<<< HEAD
             channel = connection.channel()
-            channel.queue_declare(
-                queue='upload_queue',
-                durable=False,
-                auto_delete=False
-            )
+
             message = {
-                'action': 'aimodel_uploader_uploadprediction',
+                'action': Action.AIMODEL_UPLOADER_UPLOAD_PREDICTION.value,
                 'prediction_data': prediction_data,
             }
+
             channel.basic_publish(
                 exchange='',
-                routing_key='upload_queue',
+                routing_key=QueueName.UPLOAD.value,
                 body=json.dumps(message)
             )
+            
             print("[DEBUG] Prediction sent to uploader queue successfully")
             connection.close()
-            return
+
         except Exception as e:
             print(f"[DEBUG] Error sending prediction to uploader: {e}")
-            time.sleep(5)
-    raise Exception("Could not connect to RabbitMQ after several attempts")
-=======
-        )
-        channel = connection.channel()
-
-
-
-        message = {
-            'action': Action.AIMODEL_UPLOADER_UPLOAD_PREDICTION.value,
-            'prediction_data': prediction_data,
-        }
-
-        channel.basic_publish(
-            exchange='',
-            routing_key=QueueName.UPLOAD.value,
-            body=json.dumps(message)
-        )
-        
-        print("[DEBUG] Prediction sent to uploader queue successfully")
-        connection.close()
-
-    except Exception as e:
-        print(f"[DEBUG] Error sending prediction to uploader: {e}")
->>>>>>> 2eb82a92
 
 def process_message(ch, method, properties, body):
     """Process received message from RabbitMQ"""
@@ -191,43 +154,20 @@
                     blocked_connection_timeout=300
                 )
             )
-<<<<<<< HEAD
             channel = connection.channel()
-            channel.queue_declare(
-                queue='ai_model_queue',
-                durable=False,
-                auto_delete=False
-            )
+
+            # Set up consumer
             channel.basic_consume(
-                queue='ai_model_queue',
+                queue=QueueName.AI_MODEL.value,
                 on_message_callback=process_message
             )
+
             print("Waiting for messages...")
             channel.start_consuming()
-            return
+
         except Exception as e:
             print(f"Error starting RabbitMQ listener: {e}")
-            time.sleep(5)
-    raise Exception("Could not connect to RabbitMQ after several attempts")
-=======
-        )
-        channel = connection.channel()
-
-
-
-        # Set up consumer
-        channel.basic_consume(
-            queue=QueueName.AI_MODEL.value,
-            on_message_callback=process_message
-        )
-
-        print("Waiting for messages...")
-        channel.start_consuming()
-
-    except Exception as e:
-        print(f"Error starting RabbitMQ listener: {e}")
-        raise
->>>>>>> 2eb82a92
+            raise
 
 @app.route('/predict', methods=['POST'])
 def predictAndSend():
